--- conflicted
+++ resolved
@@ -1,4 +1,3 @@
-<<<<<<< HEAD
 # highway-rope-ppo
 
 A GPU‑parallel PPO runner for highway‑env experiments with positional embedding sweeps.
@@ -48,7 +47,7 @@
 
 - The SLURM array runs one Python process per task (array index = experiment index), each of which will internally spawn multiple workers using Joblib and `DevicePool`.
 - The `OVERSUB` environment variable controls the oversubscription factor for GPU time‑sharing in `DevicePool`.
-=======
+
 ## Pilot Analysis (commit `09e104edb618e3d3035611bd2b2bd4cbb15062c7`)
 
 We ran **162** pilot experiments and then executed `python analysis.py` against  
@@ -132,5 +131,4 @@
 32          119.425502  14.168552     54
 64          111.584148  26.770921     54
 128         112.123876  25.639540     54
-```
->>>>>>> 8f20889e
+```