--- conflicted
+++ resolved
@@ -1,4 +1,3 @@
-<<<<<<< HEAD
 # highway-rope-ppo
 
 A GPU‑parallel PPO runner for highway‑env experiments with positional embedding sweeps.
@@ -49,12 +48,9 @@
 - The SLURM array runs one Python process per task (array index = experiment index), each of which will internally spawn multiple workers using Joblib and `DevicePool`.
 - The `OVERSUB` environment variable controls the oversubscription factor for GPU time‑sharing in `DevicePool`.
 
-## Pilot Analysis (commit `09e104edb618e3d3035611bd2b2bd4cbb15062c7`)
-=======
 ## Midterm Pilot Analysis
 >
 > Data from commit `09e104edb618e3d3035611bd2b2bd4cbb15062c7`, `artifacts/combined_validated_data.csv`
->>>>>>> 727f88c0
 
 Run:
 
